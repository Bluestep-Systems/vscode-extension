<<<<<<< HEAD
export function urlParser(str: string) {
  //const str = "https://bst3.bluestep.net/files/1433697/draft/";
  const url = new URL(str);
  const match = url.pathname.match(/files\/(\d+)\/(.*)/);
  const webDavId = match && match[1] || (() => { throw new Error("no webDavId"); })(); // id will be "1433697"
  const trailing = match && match[2];
  return { url, webDavId, trailing };
=======
// Example URL "https://bst3.bluestep.net/files/1433697/draft/";

export class BsjsDavUrl extends URL {
  isReadOnly: boolean;
  webDavId: string;

  constructor(url: string) {
    super(url);

    const parts = this.pathname.split('/');
    if (parts.length < 2) {
      throw new Error(`Invalid URL ${url}, path must be of the form /files/{webDavId}[/...]`);
    }
    this.webDavId = parts[1];

    switch (parts[0]) {
      case "files":
        this.isReadOnly = false;
        break;
      case "public":
        this.isReadOnly = true;
        break;
      default:
        throw new Error(`Invalid URL ${url}, path must start with 'files' or 'public'`);
    }
  }

>>>>>>> 41b86f5a
}<|MERGE_RESOLUTION|>--- conflicted
+++ resolved
@@ -1,12 +1,3 @@
-<<<<<<< HEAD
-export function urlParser(str: string) {
-  //const str = "https://bst3.bluestep.net/files/1433697/draft/";
-  const url = new URL(str);
-  const match = url.pathname.match(/files\/(\d+)\/(.*)/);
-  const webDavId = match && match[1] || (() => { throw new Error("no webDavId"); })(); // id will be "1433697"
-  const trailing = match && match[2];
-  return { url, webDavId, trailing };
-=======
 // Example URL "https://bst3.bluestep.net/files/1433697/draft/";
 
 export class BsjsDavUrl extends URL {
@@ -34,5 +25,4 @@
     }
   }
 
->>>>>>> 41b86f5a
 }